
from airfoils import Airfoil
import numpy as np
import urllib.request
import matplotlib.pyplot as plt
import os
import sys

# # Airfoil
# ##### 0 = Read from python module
# ##### 1 = Read from airfoiltools.com
# ##### 2 = load from file


class AirfoilData(Airfoil):
    def __init__(self, upper, lower):
        super().__init__(upper, lower)
        self.airfoil2Selig()
        self.Reynolds = []
        self.Polars = {}
        # self.getFromWeb()

    @classmethod
    def NACA(self, naca, n_points=200):
        self.name = naca
        self.fname = f"naca{naca}"
        self.n_points = n_points
        if len(naca) == 4:
            return self.NACA4(naca, n_points)
        else:
            print("ERROR NOT 4 DIGITS")

    def airfoil2Selig(self):
        x_points = np.hstack((self._x_upper[::-1], self._x_lower[1:])).T
        y_points = np.hstack((self._y_upper[::-1], self._y_lower[1:])).T
        # y_points[0]=0
        # y_points[-1]=0
        self.selig = np.vstack((x_points, y_points))

    def getFromWeb(self):
        link = "https://m-selig.ae.illinois.edu/ads/coord/naca" + self.name + ".dat"
        with urllib.request.urlopen(link) as url:
            s = url.read().decode("UTF-8")
        s = s.split()
        s = s[2:]
        x, y = list(), list()
        for i in range(int(len(s) / 2)):
            x.append(float(s[2 * i]))
            y.append(float(s[2 * i + 1]))
        # y[0] = 0
        # y[-1]= 0
        self.selig2 = np.vstack((x, y))

    def initDB(self, HOMEDIR, DBDIR):
        os.chdir(DBDIR)
        AFDIR = f"NACA{self.name}"
        os.system(f"mkdir -p {AFDIR}")
        os.chdir(AFDIR)
        self.AFDIR = os.getcwd()
        self.HOMEDIR = HOMEDIR
        self.DBDIR = DBDIR
        os.chdir(HOMEDIR)
        exists = False
        for i in os.listdir(self.AFDIR):
            if i.startswith("naca"):
                self.airfile = f"{self.AFDIR}/{i}"
                exists = True
        if True:
            self.saveFile()

    def reynCASE(self, Reyn):
        self.currReyn = np.format_float_scientific(
            Reyn, sign=False, precision=3)
        self.Reynolds.append(self.currReyn)
        if self.currReyn in self.Polars.keys():
            pass
        else:
            self.Polars[self.currReyn] = {}

        try:
            self.REYNDIR = f"{self.AFDIR}/Reynolds_{np.format_float_scientific(Reyn,sign=False,precision=3).replace('+', '')}"
            os.system(f"mkdir -p {self.REYNDIR}")
            os.system(f"cp {self.airfile} {self.REYNDIR}")
        except AttributeError:
            print("DATABASE is not initialized!")

    def saveFile(self):
        self.airfile = f"{self.AFDIR}/naca{self.name}"
        pt0 = self.selig
        np.savetxt(self.airfile, pt0.T)

    def plotAirfoil(self):
        pts = self.selig
        x, y = pts
        plt.plot(x[: self.n_points], y[: self.n_points], "r")
        plt.plot(x[self.n_points:], y[self.n_points:], "b")

        # plt.plot(x,y)
        plt.axis("scaled")

<<<<<<< HEAD
    def runSolver(self, solver, args):
         solver(*args)
=======
    def runSolver(self, solver, args, kwargs={}):
        solver(*args, **kwargs)

    def setupSolver(self, setupsolver, args, kwargs={}):
        setupsolver(*args, **kwargs)
>>>>>>> e498b971

    def cleanRes(self, cleanFun, args, kwargs={}):
        cleanFun(*args, **kwargs)

    def makePolars(self, makePolFun, solverName, args, kwargs={}):
        polarsdf = makePolFun(*args, **kwargs)
        self.Polars[self.currReyn][solverName] = polarsdf


def saveAirfoil(argv):
    options = argv
    if options == []:
        print("No options defined try -h")
        return 0
    elif options[0] == '-h':
        print('options: \n-s Save to file\n Usage: python airfoil.py -s file naca mode\
                \n\nnaca = 4 or 5 digit NACA\nmode: 0-> Load from lib, 1-> Load from File, 2-> Load from Web')
        return 0
    else:
        save = 's' in options[0]
        filen = str(options[1])
        Airfoiln = str(options[2])
        mode = int(options[3])
        n_points = int(options[4])
    f = AirfoilData.NACA(Airfoiln, n_points=n_points)

    # # Return and Save to file
    if mode == 0:
        # # Load from Lib
        pt0 = f.selig
        if save == True:
            np.savetxt(filen, pt0.T)
    elif mode == 1:
        # # Load from the file mode 1
        pt1 = np.loadtxt(filen)
        if save == True:
            np.savetxt(filen, pt1)
        return pt1
    elif mode == 2:
        # # Fetch from the web mode 2
        pt2 = f.selig2
        if save == True:
            np.savetxt(filen, pt2.T)
        return pt2.T
    return pt0.T


if __name__ == "__main__":
    saveAirfoil(sys.argv[1:])
    # saveAirfoil('-s','naca3123','3123','0')<|MERGE_RESOLUTION|>--- conflicted
+++ resolved
@@ -98,16 +98,11 @@
         # plt.plot(x,y)
         plt.axis("scaled")
 
-<<<<<<< HEAD
-    def runSolver(self, solver, args):
-         solver(*args)
-=======
     def runSolver(self, solver, args, kwargs={}):
         solver(*args, **kwargs)
 
     def setupSolver(self, setupsolver, args, kwargs={}):
         setupsolver(*args, **kwargs)
->>>>>>> e498b971
 
     def cleanRes(self, cleanFun, args, kwargs={}):
         cleanFun(*args, **kwargs)
