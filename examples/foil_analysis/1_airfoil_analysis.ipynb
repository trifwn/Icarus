{
 "cells": [
  {
   "cell_type": "markdown",
   "metadata": {},
   "source": [
    "# Airfoil Analysis Notebook"
   ]
  },
  {
   "cell_type": "markdown",
   "metadata": {},
   "source": [
    "## Setup"
   ]
  },
  {
   "cell_type": "code",
   "execution_count": null,
   "metadata": {},
   "outputs": [],
   "source": [
    "%load_ext autoreload\n",
    "%autoreload 2\n",
    "%matplotlib qt"
   ]
  },
  {
   "cell_type": "code",
   "execution_count": null,
   "metadata": {},
   "outputs": [],
   "source": [
    "import numpy as np\n",
    "\n",
    "from ICARUS.core.units import calc_mach, calc_reynolds\n",
    "from ICARUS.airfoils import Airfoil\n",
    "from ICARUS.core.base_types import Struct\n",
    "from ICARUS.computation.solvers import Solver\n",
    "from ICARUS.computation.solvers.OpenFoam.files.setup_case import MeshType"
   ]
  },
  {
   "cell_type": "markdown",
   "metadata": {},
   "source": [
    "# Load DB"
   ]
  },
  {
   "cell_type": "code",
   "execution_count": null,
   "metadata": {},
   "outputs": [],
   "source": [
    "from ICARUS.database import Database\n",
    "\n",
    "# CHANGE THIS TO YOUR DATABASE FOLDER\n",
    "database_folder = \"E:\\\\Icarus\\\\Data\"\n",
    "\n",
    "# Load the database\n",
    "DB = Database(database_folder)\n",
    "DB.load_all_data()"
   ]
  },
  {
   "cell_type": "code",
   "execution_count": null,
   "metadata": {},
   "outputs": [],
   "source": [
    "print(f\"Total number of loaded airfoils {len(list(DB.airfoils.keys()))}\")\n",
<<<<<<< HEAD
=======
    "print(\n",
    ")\n",
>>>>>>> 987be28e
    "print(f\"Total number of computed airfoil polars {len(list(DB.airfoil_polars.keys()))}\")"
   ]
  },
  {
   "cell_type": "code",
   "execution_count": null,
   "metadata": {},
   "outputs": [],
   "source": [
    "from ICARUS.airfoils import NACA4\n",
    "\n",
    "\n",
    "naca = NACA4.from_digits(\"4412\")\n",
    "\n",
    "naca_fl = naca.flap_camber_line(\n",
    "    flap_hinge= 0.8,\n",
    "    flap_angle=-30,\n",
    ")\n",
    "\n",
    "naca_fl.plot()"
   ]
  },
  {
   "attachments": {},
   "cell_type": "markdown",
   "metadata": {},
   "source": [
    "# Reynolds And Mach and AoA"
   ]
  },
  {
   "cell_type": "code",
   "execution_count": null,
   "metadata": {},
   "outputs": [],
   "source": [
    "# Assumptions\n",
    "chord_max: float = 0.5\n",
    "chord_min: float = 0.1\n",
    "u_max: float = 35.0\n",
    "u_min: float = 5.0\n",
    "viscosity: float = 1.56e-5\n",
    "speed_of_sound: float = 340.3\n",
    "\n",
    "# MACH ESTIMATION\n",
    "mach_min: float = calc_mach(10, speed_of_sound)\n",
    "mach_max: float = calc_mach(30, speed_of_sound)\n",
    "mach = np.linspace(mach_max, mach_min, 10)\n",
    "MACH: float = mach_max\n",
    "print(f\"Mach range: {mach_min} - {mach_max}\")\n",
    "print(f\"Mach:\\n{mach}\\n\")\n",
    "\n",
    "# REYNOLDS ESTIMATION\n",
    "reynolds_max: float = calc_reynolds(u_max, chord_max, viscosity)\n",
    "reynolds_min: float = calc_reynolds(u_min, chord_min, viscosity)\n",
    "reynolds = np.linspace(reynolds_min, reynolds_max, 20)\n",
    "# reynolds = [1e5, 10e6]\n",
    "\n",
    "REYN = reynolds_max\n",
    "print(f\"Reynolds range: {reynolds_min} - {reynolds_max}\")\n",
    "print(f\"Re:\\n{reynolds}\\n\")\n",
    "# ANGLE OF ATTACK SETUP\n",
    "aoa_max: float = 12\n",
    "aoa_min: float = -10\n",
    "num_of_angles: float = (aoa_max - aoa_min) * 2 + 1\n",
    "angles = np.linspace(\n",
    "    start=aoa_min,\n",
    "    stop=aoa_max,\n",
    "    num=num_of_angles,\n",
    ")\n",
    "\n",
    "print(f\"Angles of attack:\\n{angles}\\n\")\n",
    "\n",
    "ftrip_low: dict[str, float] = {\"pos\": 0.1, \"neg\": 0.2}\n",
    "ftrip_up: dict[str, float] = {\"pos\": 0.2, \"neg\": 0.1}"
   ]
  },
  {
   "cell_type": "code",
   "execution_count": null,
   "metadata": {},
   "outputs": [],
   "source": [
    "cleaning = False\n",
    "calcF2W = True\n",
    "calcOpenFoam = False\n",
    "calcXFoil = True"
   ]
  },
  {
   "attachments": {},
   "cell_type": "markdown",
   "metadata": {},
   "source": [
    "# Get Airfoils"
   ]
  },
  {
   "cell_type": "code",
   "execution_count": null,
   "metadata": {},
   "outputs": [],
   "source": [
    "all_airfoils = list(DB.airfoils.keys())\n",
    "\n",
    "airfoils_to_compute = [\n",
    "    airfoil\n",
    "    for airfoil in all_airfoils\n",
    "    if (\n",
    "        # airfoil.upper().startswith(\"AG\")  # or\n",
    "        # airfoil.upper().startswith('CLARK') or\n",
    "        # airfoil.upper().startswith('DAE') or\n",
    "        # airfoil.upper().startswith('E') or\n",
    "        # airfoil.upper().startswith('H') or\n",
    "        # airfoil.upper().startswith('M') or\n",
    "        # airfoil.upper().startswith('N') or\n",
    "        # airfoil.upper().startswith('O') or\n",
    "        # airfoil.upper().startswith('W')\n",
    "    )\n",
    "]\n",
    "airfoils_to_compute = [\"NACA4415\", \"NACA4412\"]\n",
    "print(len(airfoils_to_compute))"
   ]
  },
  {
   "attachments": {},
   "cell_type": "markdown",
   "metadata": {},
   "source": [
    "# Xfoil"
   ]
  },
  {
   "cell_type": "code",
   "execution_count": null,
   "metadata": {},
   "outputs": [],
   "source": [
    "if calcXFoil:\n",
    "    from ICARUS.computation.solvers.Xfoil.xfoil import Xfoil\n",
    "\n",
    "    for airfoil in airfoils_to_compute:\n",
    "        print(f\"\\nRunning airfoil {airfoil}\\n\")\n",
    "        # # Get airfoil\n",
    "        airf: Airfoil = DB.get_airfoil(airfoil)\n",
    "        # airf.plot(scatter=True)\n",
    "        # airf.repanel(120, distribution=\"cosine\")\n",
    "        xfoil: Solver = Xfoil()\n",
    "\n",
    "        # Import Analysis\n",
    "        analysis: str = xfoil.get_analyses_names()[1]  # Run\n",
    "        xfoil.select_analysis(analysis)\n",
    "\n",
    "        # Get Options\n",
    "        options = xfoil.get_analysis_options(verbose=False)\n",
    "        solver_parameters = xfoil.get_solver_parameters()\n",
    "\n",
    "        # Set Options\n",
    "        options.airfoil = airf\n",
    "        options.mach = MACH\n",
    "        options.reynolds = reynolds\n",
    "        options.min_aoa = aoa_min\n",
    "        options.max_aoa = aoa_max\n",
    "        options.aoa_step = 0.5\n",
    "\n",
    "        # Set Solver Options\n",
    "        solver_parameters.max_iter = 1000\n",
    "        solver_parameters.Ncrit = 9\n",
    "        solver_parameters.xtr = (0.1, 0.2)\n",
    "        solver_parameters.print = False\n",
    "\n",
    "        xfoil.define_analysis(options, solver_parameters)\n",
    "        xfoil.print_analysis_options()\n",
    "\n",
    "        # RUN\n",
    "        xfoil.execute(parallel=False)\n",
    "        # Get polar\n",
    "        polar = DB.get_airfoil_polars(airf, \"Xfoil\")\n",
    "        polar.plot()"
   ]
  },
  {
   "cell_type": "code",
   "execution_count": null,
   "metadata": {},
   "outputs": [],
   "source": [
    "polar = DB.get_airfoil_polars(airfoils_to_compute[1], \"Xfoil\")\n",
    "ax = polar.plot()"
   ]
  },
  {
   "attachments": {},
   "cell_type": "markdown",
   "metadata": {},
   "source": [
    "# Foil2Wake"
   ]
  },
  {
   "cell_type": "code",
   "execution_count": null,
   "metadata": {},
   "outputs": [],
   "source": [
    "if calcF2W:\n",
    "    # Import Solver\n",
    "    from ICARUS.computation.solvers.Foil2Wake.f2w_section import Foil2Wake\n",
    "\n",
    "    f2w_s: Solver = Foil2Wake()\n",
    "\n",
    "    for airfoil in airfoils_to_compute:\n",
    "        print(f\"\\nRunning airfoil {airfoil}\\n\")\n",
    "        # Import Analysis\n",
    "        analysis: str = f2w_s.get_analyses_names()[1]  # Run\n",
    "        f2w_s.select_analysis(analysis)\n",
    "\n",
    "        # Get Options\n",
    "        options: Struct = f2w_s.get_analysis_options(verbose=False)\n",
    "        solver_parameters: Struct = f2w_s.get_solver_parameters()\n",
    "\n",
    "        # Set Options\n",
    "        options.airfoil = DB.get_airfoil(airfoil)\n",
    "        options.reynolds = reynolds\n",
    "        options.mach = MACH\n",
    "        options.angles = angles\n",
    "\n",
    "        solver_parameters.f_trip_upper = 0.03\n",
    "        solver_parameters.f_trip_low = 0.1\n",
    "\n",
    "        # RUN\n",
    "        f2w_s.define_analysis(options, solver_parameters)\n",
    "        f2w_s.print_analysis_options()\n",
    "        f2w_s.execute(parallel=True)\n",
    "\n",
    "        # Get Results\n",
    "        polars = f2w_s.get_results()"
   ]
  },
  {
   "attachments": {},
   "cell_type": "markdown",
   "metadata": {},
   "source": [
    "# Mapflow"
   ]
  },
  {
   "cell_type": "code",
   "execution_count": null,
   "metadata": {},
   "outputs": [],
   "source": [
    "# Not Implemented"
   ]
  },
  {
   "cell_type": "markdown",
   "metadata": {},
   "source": [
    "# OpenFoam (NOT HIGH MACH)"
   ]
  },
  {
   "cell_type": "code",
   "execution_count": null,
   "metadata": {},
   "outputs": [],
   "source": [
    "if calcOpenFoam:\n",
    "    airfoils_to_compute: list[str] = [airf.name]  # [\"0008\"]\n",
    "    from ICARUS.computation.solvers.OpenFoam.open_foam import OpenFoam\n",
    "\n",
    "    for airfoil in airfoils_to_compute:\n",
    "        print(f\"\\nRunning airfoil {airfoil}\\n\")\n",
    "        # # Get Airfoil\n",
    "        airf: Airfoil = Airfoil.naca(airfoil, n_points=200)\n",
    "        # airf.plot()\n",
    "        open_foam: Solver = OpenFoam()\n",
    "\n",
    "        # Import Analysis\n",
    "        analysis: str = open_foam.get_analyses_names()[0]  # Run\n",
    "        open_foam.select_analysis(analysis)\n",
    "\n",
    "        # Get Options\n",
    "        options = open_foam.get_analysis_options(verbose=True)\n",
    "        solver_parameters = open_foam.get_solver_parameters()\n",
    "\n",
    "        # Set Options\n",
    "        options.airfoil = airf\n",
    "        options.angles = angles\n",
    "        options.reynolds = REYN\n",
    "        options.mach = MACH\n",
    "        open_foam.print_analysis_options()\n",
    "\n",
    "        # Set Solver Options\n",
    "        solver_parameters.mesh_type = MeshType.structAirfoilMesher\n",
    "        solver_parameters.max_iterations = 20\n",
    "        solver_parameters.silent = False\n",
    "\n",
    "        # RUN\n",
    "        open_foam.set_analysis_options(options)\n",
    "        open_foam.print_analysis_options()\n",
    "        open_foam.execute()"
   ]
  }
 ],
 "metadata": {
  "kernelspec": {
   "display_name": "aero",
   "language": "python",
   "name": "python3"
  },
  "language_info": {
   "codemirror_mode": {
    "name": "ipython",
    "version": 3
   },
   "file_extension": ".py",
   "mimetype": "text/x-python",
   "name": "python",
   "nbconvert_exporter": "python",
   "pygments_lexer": "ipython3",
   "version": "3.13.1"
  },
  "vscode": {
   "interpreter": {
    "hash": "8acd08952dc410be23279ea6eab1a080d514a48a01ad47827aa392f9fbd61ae4"
   }
  }
 },
 "nbformat": 4,
 "nbformat_minor": 2
}<|MERGE_RESOLUTION|>--- conflicted
+++ resolved
@@ -70,11 +70,6 @@
    "outputs": [],
    "source": [
     "print(f\"Total number of loaded airfoils {len(list(DB.airfoils.keys()))}\")\n",
-<<<<<<< HEAD
-=======
-    "print(\n",
-    ")\n",
->>>>>>> 987be28e
     "print(f\"Total number of computed airfoil polars {len(list(DB.airfoil_polars.keys()))}\")"
    ]
   },
