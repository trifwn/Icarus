--- conflicted
+++ resolved
@@ -1,8 +1,3 @@
-<<<<<<< HEAD
-from ICARUS.core import Struct
-
-=======
->>>>>>> 6a5e40a3
 from . import LateralStateSpace
 from . import LongitudalStateSpace
 
