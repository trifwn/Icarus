import types
from typing import Any
from typing import Callable


def serialize_function(func: Callable[[Any], Any]) -> dict[str, Any] | None:
    if isinstance(func, types.MethodType):
        func_name = func.__func__.__name__
        return {"py/method": [func.__self__, func_name]}
    if isinstance(func, types.FunctionType):
        if func.__name__ == "<lambda>":
            return {"py/lambda": func.__code__.co_code}
        return {"py/function": func.__module__ + "." + func.__name__}
    return None


<<<<<<< HEAD
def deserialize_function(func_dict: dict[str, Any]) -> Callable[[Any], Any] | None:
=======
def deserialize_function(
    func_dict: dict[str, Any] | None,
) -> Callable[[Any], Any] | None:
>>>>>>> 6a5e40a3
    if func_dict:
        func_type, func_info = list(func_dict.items())[0]
        if func_type == "py/method":
            obj, func_name = func_info
            function = getattr(obj, func_name)
            if not callable(function):
                raise TypeError(
                    f"Object {obj} does not have a callable method '{func_name}'",
                )
        elif func_type == "py/function":
            module_name, func_name = func_info.rsplit(".", 1)
            module = __import__(module_name, fromlist=[func_name])
            function = getattr(module, func_name)
            if not callable(function):
                raise TypeError(
                    f"Module {module_name} does not have a callable function '{func_name}'",
                )
        else:
            raise ValueError(f"Unknown function type: {func_type}")
    else:
        raise ValueError("Function dictionary is None or empty")

    if not callable(function):
        raise TypeError("Deserialized object is not callable")
    return function<|MERGE_RESOLUTION|>--- conflicted
+++ resolved
@@ -14,13 +14,9 @@
     return None
 
 
-<<<<<<< HEAD
-def deserialize_function(func_dict: dict[str, Any]) -> Callable[[Any], Any] | None:
-=======
 def deserialize_function(
     func_dict: dict[str, Any] | None,
 ) -> Callable[[Any], Any] | None:
->>>>>>> 6a5e40a3
     if func_dict:
         func_type, func_info = list(func_dict.items())[0]
         if func_type == "py/method":
