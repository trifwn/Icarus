--- conflicted
+++ resolved
@@ -11,12 +11,7 @@
 
 from ICARUS import ICARUS_CONSOLE
 from ICARUS.airfoils import AirfoilData
-<<<<<<< HEAD
-from ICARUS.airfoils import AirfoilPolars
-from ICARUS.core import Struct
-=======
 from ICARUS.airfoils import AirfoilPolarMap
->>>>>>> 6a5e40a3
 from ICARUS.core.types import FloatArray
 
 from .database2D import Database_2D
