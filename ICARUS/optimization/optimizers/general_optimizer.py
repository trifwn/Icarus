import inspect
import logging
from copy import deepcopy
from time import time
from typing import Any
from typing import Callable

import numpy as np
from scipy.optimize import LinearConstraint
from scipy.optimize import NonlinearConstraint
from scipy.optimize import OptimizeResult
from scipy.optimize import minimize

<<<<<<< HEAD
from ICARUS.core import Optimizable
=======
from ICARUS import MAX_FLOAT
from ICARUS import MAX_INT
from ICARUS.core.base_types import Optimizable
>>>>>>> 6a5e40a3
from ICARUS.core.types import FloatArray

from ..callbacks.optimization_callback import OptimizationCallback


class General_SOO_Optimizer:
    def __init__(
        self,
        # Optimization Parameters
        obj: Optimizable,
        design_variables: list[str],
        design_constants: dict[str, Any],
        bounds: dict[str, tuple[float, float]],
        # Objective Function
        f: Callable[..., float],
        jac: Callable[..., float] | None = None,
        linear_constraints: list[dict[str, FloatArray | str | float]] = [],
        non_linear_constraints: list[
            dict[str, Callable[..., float] | str | float]
        ] = [],
        # Stop Parameters
        maxtime_sec: float = MAX_FLOAT,
        max_iter: int = MAX_INT,
        max_function_call: int = MAX_INT,
        optimization_tolerance: float = 1e-6,
        # Callback List
        callback_list: list[OptimizationCallback] = [],
        verbosity: int = 1,
    ) -> None:
        # Basic Objects
        self.design_variables: dict[str, Any] = {
            design_variable: 0 for design_variable in design_variables
        }
        self.design_constants = design_constants
        self.initial_obj: Optimizable = deepcopy(obj)
        self.current_obj: Optimizable = deepcopy(obj)

        x0 = []
        x0_norm = []
        for design_variable in self.design_variables.keys():
            x0.append(self.initial_obj.get_property(design_variable))
            x0_norm.append(
                (x0[-1] - bounds[design_variable][0])
                / (bounds[design_variable][1] - bounds[design_variable][0]),
            )
        self.x0 = np.array(x0)
        self.x0_norm = np.array(x0_norm)
        self.best_x = self.x0

        # Bounds
        self.bounds = []
        self.bounds_norm = []
        for design_variable in self.design_variables.keys():
            self.bounds.append(bounds[design_variable])
            self.bounds_norm.append((0, 1))

        # Stop Parameters
        self.maxtime_sec: float = maxtime_sec
        self.max_function_call_count = max_function_call
        self.max_iter = max_iter
        self.tolerance = optimization_tolerance

        # Objective Function
        self.objective_fn = f
        # Jacobian
        self.jacobian = jac

        # Iteration Counters
        self._function_call_count: int = 0
        self._nit: int = 0
        self.succesful_iteration: bool = False

        # Callback List
        self.callback_list = callback_list
        self.verbosity = verbosity

        # Constraints
        self.linear_constraints: list[dict[str, FloatArray | str | float]] = (
            linear_constraints
        )
        self.non_linear_constraints: list[
            dict[str, Callable[..., float] | str | float]
        ] = non_linear_constraints
        self.fitness: list[float] = []
        self.penalties: list[float] = [0.0]

    def f(self, x: FloatArray) -> float:
        if self._function_call_count > self.max_function_call_count:
            print(f"Function call count exceeded {self._function_call_count}")
            raise StopIteration

        # Update Function Call Count
        self._function_call_count += 1
        if self.verbosity > 1:
            print(f"Calculating OBJ {self._nit}")

        # Update Current Object
        print()
        print("Updating Current Object")
        for i, design_variable in enumerate(self.design_variables.keys()):
            x_denorm = (
                x[i] * (self.bounds[i][1] - self.bounds[i][0]) + self.bounds[i][0]
            )
            self.current_obj.__setattr__(design_variable, x_denorm)
            self.design_variables[design_variable] = x_denorm

        # Calculate Fitness
        fitness = self.objective_fn(self.current_obj, **self.design_constants)
        print(f"Fitness is {fitness}")
        self.fitness.append(fitness)
        if fitness == np.min(self.fitness):
            self.best_x = x
        return fitness

    def jac(self, x: FloatArray) -> float:
        if self.jacobian is None:
            raise NotImplementedError("Jacobian not implemented")

        if self.verbosity > 1:
            print(f"\tCalculating J {self._nit}")
        # Update Current Object
        for i, design_variable in enumerate(self.design_variables.keys()):
            x_denorm = (
                x[i] * (self.bounds[i][1] - self.bounds[i][0]) + self.bounds[i][0]
            )
            self.current_obj.set_property(design_variable, x_denorm)
        return self.jacobian(self.current_obj)

    def run_all_callbacks(self, intermediate_result: OptimizeResult) -> None:
        print(f"Running Callbacks for interation {self._nit}")
        if self.fitness[-1] > 1e9:
            return
        # Run Callbacks
        for callback in self.callback_list:
            callback.update(
                obj=self.current_obj,
                result=intermediate_result,
                iteration=self._nit,
                fitness=self.fitness[-1],
                bounds=self.bounds,
            )

    def iteration_callback(self, intermediate_result: OptimizeResult) -> None:
        # callback to terminate if maxtime_sec is exceeded
        self._nit += 1
        elapsed_time = time() - self.start_time

        # Run Callbacks
        self.run_all_callbacks(intermediate_result)
        if isinstance(intermediate_result, OptimizeResult):
            xs = intermediate_result.x
        elif isinstance(intermediate_result, np.ndarray):
            xs = intermediate_result
        else:
            raise ValueError("Unknown result type")
        # Print Design Variables with the names of the design variables
        if self.verbosity > 0:
            print("Design Variables: ")
            for i, design_variable in enumerate(self.design_variables):
                x_denorm = (
                    xs[i] * (self.bounds[i][1] - self.bounds[i][0]) + self.bounds[i][0]
                )
                print(f"\t{design_variable}= {x_denorm},")

            # Print Objective Function
            try:
                print(f"Objective Function: {intermediate_result.fun}")
            except AttributeError:
                pass

        if elapsed_time > self.maxtime_sec:
            print(f"Optimization time exceeded {elapsed_time}")
            raise StopIteration
        print()
        print("$$$$$$$$$$$$$$$$$$$$$$$$$$$$$")
        print(f"Iteration Number: {self._nit}")
        print("$$$$$$$$$$$$$$$$$$$$$$$$$$$$$")

    def __call__(
        self,
        solver: str = "Nelder-Mead",
        options: dict[str, Any] = {},
    ) -> OptimizeResult:
        # Setup Callbacks
        s_time = time()
        for callback in self.callback_list:
            callback.setup()
        e_time = time()
        print(f"Callback Setup Time: {e_time - s_time}")

        # If the solver is COBYLA, SLSQP or trust-constr we can add the constraints
        # else we need to add the constraints to the objective function as a penalty
        constraints = []
        if solver in ["COBYLA", "SLSQP", "trust-constr"]:
            for lin_constraint in self.linear_constraints:
                if not (
                    isinstance(lin_constraint["lb"], float)
                    and isinstance(lin_constraint["ub"], float)
                ):
                    logging.warning(
                        f"Linear Constraint {lin_constraint} has a non-float lb",
                    )
                    continue

                constraints.append(
                    LinearConstraint(
                        lin_constraint["A"],
                        lin_constraint["lb"],
                        lin_constraint["ub"],
                    ),
                )

            for non_lin_constraint in self.non_linear_constraints:
                if not (
                    isinstance(non_lin_constraint["lb"], float)
                    and isinstance(non_lin_constraint["ub"], float)
                ):
                    logging.warning(
                        f"Non-Linear Constraint {non_lin_constraint} has a non-float lb",
                    )
                    continue

                if "fun" not in non_lin_constraint.keys():
                    logging.warning(
                        f"Non-Linear Constraint {non_lin_constraint} does not have a fun",
                    )
                    continue

                if not callable(non_lin_constraint["fun"]):
                    logging.warning(
                        f"Non-Linear Constraint {non_lin_constraint} fun is not callable",
                    )
                    continue
                non_linear_fun: Callable[..., float] = non_lin_constraint["fun"]

                def fun_wrapper(x: FloatArray) -> float:
                    params = inspect.signature(non_linear_fun).parameters
                    if "x" in params:
                        # Add desing constants to the function call if they are in the function signature
                        return non_linear_fun(x, **self.design_constants)
                    return non_linear_fun(**self.design_constants)

                constraints.append(
                    NonlinearConstraint(
                        fun_wrapper,
                        (
                            non_lin_constraint["lb"]
                            if "lb" in non_lin_constraint
                            else -np.inf
                        ),
                        (
                            non_lin_constraint["ub"]
                            if "ub" in non_lin_constraint
                            else np.inf
                        ),
                    ),
                )
                print(f"Added Non-Linear Constraint {non_lin_constraint}")
        elif solver in ["Nelder-Mead", "Newton-CG"]:
            print("Adding Constraints as Penalties")
            # Add Penalty for Linear Constraints
            linear_penalties: list[Callable[[FloatArray], float]] = []
            for lin_constraint in self.linear_constraints:
                if not (
                    isinstance(lin_constraint["lb"], float)
                    and isinstance(lin_constraint["ub"], float)
                ):
                    logging.warning(
                        f"Linear Constraint {lin_constraint} has a non-float lb",
                    )
                    continue

                A = lin_constraint["A"]
                lb = lin_constraint["lb"]
                ub = lin_constraint["ub"]
                linear_penalties.append(
                    lambda x: max(0, np.dot(A, x) - ub) ** 2
                    + max(0, lb - np.dot(A, x)) ** 2,
                )

            non_linear_penalties: list[Callable[[FloatArray], float]] = []
            for non_lin_constraint in self.non_linear_constraints:
                if not (
                    isinstance(non_lin_constraint["lb"], float)
                    and isinstance(non_lin_constraint["ub"], float)
                ):
                    logging.warning(
                        f"Non-Linear Constraint {non_lin_constraint} has a non-float lb",
                    )
                    continue

                if "fun" not in non_lin_constraint.keys():
                    logging.warning(
                        f"Non-Linear Constraint {non_lin_constraint} does not have a fun",
                    )
                    continue

                if not callable(non_lin_constraint["fun"]):
                    logging.warning(
                        f"Non-Linear Constraint {non_lin_constraint} fun is not callable",
                    )
                    continue
                non_linear_fun = non_lin_constraint["fun"]

                def fun_wrapper(x: FloatArray) -> float:
                    params = inspect.signature(non_linear_fun).parameters
                    if "x" in params:
                        # Add desing constants to the function call if they are in the function signature
                        return non_linear_fun(x, **self.design_constants)
                    return non_linear_fun(**self.design_constants)

                lb = non_lin_constraint["lb"] if "lb" in non_lin_constraint else -np.inf
                ub = non_lin_constraint["ub"] if "ub" in non_lin_constraint else np.inf

                non_linear_penalties.append(
                    lambda x: max(0, fun_wrapper(x) - ub) ** 2
                    + max(0, lb - fun_wrapper(x)) ** 2,
                )

            def f_with_penalties(x: FloatArray) -> float:
                fit = self.f(x)
                # Add Penalty for Linear Constraints
                penalty: float = 0.0
                for penalty_fun in linear_penalties:
                    penalty += penalty_fun(x)
                # Add Penalty for Non-Linear Constraints
                for penalty_fun in non_linear_penalties:
                    penalty += penalty_fun(x)

                self.penalties.append(penalty)
                return fit + penalty

            print(f"Added {len(linear_penalties)} Linear Penalties")
            print(f"Added {len(non_linear_penalties)} Non Linear Penalties")

        else:
            raise NotImplementedError

        self.start_time = time()
        if solver == "Nelder-Mead":
            # Check if f_with_penalties is defined
            opt = minimize(
                f_with_penalties if "f_with_penalties" in locals() else self.f,
                x0=self.x0_norm,
                method="Nelder-Mead",
                callback=self.iteration_callback,
                tol=self.tolerance,
                options={"maxiter": self.max_iter, "disp": True},
                bounds=self.bounds_norm,
            )
        elif solver == "Newton-CG":
            opt = minimize(
                f_with_penalties if "f_with_penalties" in locals() else self.f,
                x0=self.x0_norm,
                jac=self.jac if self.jacobian is not None else None,
                method="Newton-CG",
                callback=self.iteration_callback,
                tol=self.tolerance,
                options={"maxiter": 10, "disp": False},
                bounds=self.bounds_norm,
            )
        elif solver == "COBYLA":
            opt = minimize(
                self.f,
                x0=self.x0_norm,
                method="COBYLA",
                callback=self.iteration_callback,
                tol=self.tolerance,
                options={"maxiter": self.max_iter, "disp": True},
                constraints=constraints,
                bounds=self.bounds_norm,
            )
        elif solver == "SLSQP":
            print("Running SLSQP")
            opt = minimize(
                # f_with_penalties if "f_with_penalties" in locals() else self.f,
                self.f,
                x0=self.x0_norm,
                method="SLSQP",
                callback=self.iteration_callback,
                tol=self.tolerance,
                options={"maxiter": self.max_iter, "disp": True},
                # constraints=constraints,
                bounds=self.bounds_norm,
            )
        else:
            raise NotImplementedError
        print("Optimization Effort Returned")
        for design_variable, value in self.design_variables.items():
            print(f"{design_variable}= {value},")

        print("\n\n\n")
        print(f"Best Fitness: {np.min(self.fitness)}")
        for i, design_variable in enumerate(self.design_variables.keys()):
            print(
                f"{design_variable}= {self.best_x[i] * (self.bounds[i][1] - self.bounds[i][0]) + self.bounds[i][0]},",
            )

        return opt<|MERGE_RESOLUTION|>--- conflicted
+++ resolved
@@ -11,13 +11,9 @@
 from scipy.optimize import OptimizeResult
 from scipy.optimize import minimize
 
-<<<<<<< HEAD
-from ICARUS.core import Optimizable
-=======
 from ICARUS import MAX_FLOAT
 from ICARUS import MAX_INT
 from ICARUS.core.base_types import Optimizable
->>>>>>> 6a5e40a3
 from ICARUS.core.types import FloatArray
 
 from ..callbacks.optimization_callback import OptimizationCallback
