"""
Airfoil class to represent an airfoil. Inherits from airfoil class from the airfoils module.
The airfoil class is used to generate, store, and manipulate airfoils. To initialize the class
you need to pass the upper and lower surface coordinates. The class also contains alternative
constructors to generate airfoils from NACA 4 and 5 digit identifiers.

To initialize the Airfoil class, you need to pass the upper and lower surface coordinates.

>>> from ICARUS.airfoils.airfoil import Airfoil
>>> naca0012 = Airfoil.naca("0012", n_points=200)
>>> naca0012.plot()

Alternatively, you can initialize the class from a file.

>>> naca0008 = Airfoil.load_from_file("naca0008.dat")
>>> naca0008.plot()

There is functionality to get the data from the web. This is done by fetching the data from the UIUC airfoil database.

>>> naca0008 = Airfoil.naca("0008", n_points=200)
>>> naca0008.load_from_web()
>>> naca0008.plot()

Finally, you can initialize the class from a morph between two airfoils.

>>> naca0008 = Airfoil.naca("0008", n_points=200)
>>> naca0012 = Airfoil.naca("0012", n_points=200)
>>> naca_merged = Airfoil.morph_new_from_two_foils(naca0008, naca0012, eta=0.5, n_points=200)

The class also contains methods to generate a flapped airfoil.

>>> naca0008_flapped = naca0008.flap_airfoil(flap_hinge=0.5, chord_extension=0.2, flap_angle=20, plotting=True)

The class contains methods to save the airfoil in the selig format (starting from the trailing edge) or in
the reverse selig format (starting from the leading edge).

>>> file_name = "naca0008"
>>> naca0008.save_selig_te(file_name)
>>> naca0008.save_le(file_name)

Finally, the class inherits from the airfoil class from the airfoils module. This means that you can use all the
methods from the original airfoil class which include but are not limited to:

>>> x = np.linspace(0, 1, 200)
>>> naca0008.camber_line(x)
>>> naca0008.camber_line_angle(x)
>>> naca0008.y_upper(x)
>>> naca0008.y_lower(x)
>>> naca0008.all_points()


"""

from __future__ import annotations

import logging
import os
import re
from typing import TYPE_CHECKING
from typing import Any

import matplotlib.pyplot as plt
import numpy as np
import requests
from jaxtyping import Float
from matplotlib.axes import Axes

<<<<<<< HEAD
from ICARUS.core import Struct
=======
>>>>>>> daddc8ec
from ICARUS.core.types import FloatArray

from ._interpolate import Interpolator

if TYPE_CHECKING:
    from .flapped_airfoil import FlappedAirfoil


class NACADefintionError(Exception):
    """Raised when the NACA identifier number is not valid"""

    pass


class Airfoil:
    """Class to represent an airfoil. Inherits from airfoil class from the airfoils module.
    Stores the airfoil data in the selig format.

    Args:
        af : Airfoil class from the airfoils module

    """

    def __init__(
        self,
        upper: Float,
        lower: Float,
        name: str,
    ) -> None:
        """Initialize the Airfoil class

        Args:
            upper (FloatArray): Upper surface coordinates
            lower (FloatArray): Lower surface coordinates
            naca (str): NACA 4 digit identifier (e.g. 0012)
        """
        name = name.replace(" ", "")
        self.name: str = name
        self.file_name: str = name

        lower, upper = self.close_airfoil(lower, upper)

        self.upper = np.array(upper, dtype=float)
        self.lower = np.array(lower, dtype=float)

        # Unpack coordinates
        self._x_upper = upper[0, :]
        self._y_upper = upper[1, :]
        self._x_lower = lower[0, :]
        self._y_lower = lower[1, :]

        self._y_upper_interp = Interpolator(
            self._x_upper,
            self._y_upper,
            kind="linear",
            bounds_error=False,
            fill_value="extrapolate",  # type: ignore[call-arg]
        )
        self._y_lower_interp = Interpolator(
            self._x_lower,
            self._y_lower,
            kind="linear",
            bounds_error=False,
            fill_value="extrapolate",  # type: ignore[call-arg]
        )

        self.min_x = np.min(self._x_upper)
        self.max_x = np.max(self._x_upper)
        self.norm_factor = 1

        # Repanel the airfoil
        # self.repanel(n_points=n_points, distribution="cosine")
        self.n_points: int = upper.shape[1]
        self.n_upper = self._x_upper.shape[0]
        self.n_lower = self._x_lower.shape[0]

        self.selig = self.to_selig()
        self.selig_original = self.selig

    def y_upper(self, x):
        # x-coordinate is between [0, 1]
        # x must be set between [min(x_upper), max(x_upper)]
        x = self.min_x + x * (self.max_x - self.min_x)
        return self._y_upper_interp(x)

    def y_lower(self, x):
        # x-coordinate is between [0, 1]
        # x must be set between [min(x_lower), max(x_lower)]

        x = self.min_x + x * (self.max_x - self.min_x)
        return self._y_lower_interp(x)

    def repanel_spl(self, n_points: int = 200, smoothing: float = 0.0) -> None:
        pts = self.selig_original
        x = pts[0, :]
        y = pts[1, :]
        # Combine x and y coordinates into a single array of complex numbers
        complex_coords = x + 1j * y
        # Find unique complex coordinates
        unique_indices = np.sort(np.unique(complex_coords, return_index=True)[1])
        # Use the unique indices to get the unique x and y coordinates
        x = x[unique_indices]
        y = y[unique_indices]
        # x = np.hstack((x, x[0]))
        # y = np.hstack((y, y[0]))

        # tck, _ = splprep([x, y], s=smoothing)
        from scipy.interpolate import CubicSpline

        # Airfoils 0 and 1 are defined by their cubic splines,
        #   x0(s0), y0(s0)       x1(s1), y1(s1)
        # with the discrete secant arc length parameters s computed from
        # the coordinates x(i),y(i):
        #   s(i) = s(i-1) + sqrt[ (x(i)-x(i-1))^2 + (y(i)-y(i-1))^2 ]
        s = np.zeros(x.shape)
        for i in range(1, x.shape[0]):
            s[i] = s[i - 1] + np.sqrt((x[i] - x[i - 1]) ** 2 + (y[i] - y[i - 1]) ** 2)

        # Normalize the arc length
        s /= s[-1]
        spl = CubicSpline(s, y)

        ksi = np.linspace(0, np.pi, n_points // 2)
        # Apply cosine spacing to ksi
        tnew_1 = 0.5 * (1 - np.cos(ksi)) / 2
        tnew_2 = 0.5 + 0.5 * (1 - np.cos(ksi)) / 2
        tnew = np.hstack((tnew_1, tnew_2))
        y_new = np.array(spl(tnew), dtype=float)

        # Get the new x coordinates from the arc length
        x_new = np.interp(tnew, s, x)

        lower, upper = self.split_sides(x_new, y_new)
        lower, upper = self.close_airfoil(lower, upper)

        self._x_upper = upper[0]
        self._y_upper = upper[1]
        self._x_lower = lower[0]
        self._y_lower = lower[1]
        # update for plot
        self.n_points = n_points
        self.n_upper = self._x_upper.shape[0]
        self.n_lower = self._x_lower.shape[0]
        self.selig = self.to_selig()

    def repanel_from_internal(
        self,
        n_points: int,
        distribution: str = "cosine",
    ) -> None:
        """Repanels the airfoil to have n_points

        Args:
            n_points (int): Number of points to generate

        """
        if distribution == "cosine":
            beta = np.linspace(0, np.pi, int(n_points // 2))
            # apply cosine spacing to xsi
            xsi = 0.5 * (1 - np.cos(beta))
        elif distribution == "tanh":
            xsi = np.tanh(np.linspace(-3, 3, n_points))
            xsi = (xsi - np.min(xsi)) / (np.max(xsi) - np.min(xsi))
        else:
            xsi = np.linspace(0, 1, int(n_points // 2))
        xsi = self.min_x + (self.max_x - self.min_x) * xsi

        _x_upper = xsi
        _x_lower = xsi
        _y_upper = self.y_upper(xsi)
        _y_lower = self.y_lower(xsi)

        lower = np.array([_x_lower, _y_lower], dtype=float)
        upper = np.array([_x_upper, _y_upper], dtype=float)

        # lower, upper = self.close_airfoil(lower, upper)

        self._x_lower = lower[0]
        self._y_lower = lower[1]
        self._x_upper = upper[0]
        self._y_upper = upper[1]

        self.n_points = n_points
        self.n_upper = self._x_upper.shape[0]
        self.n_lower = self._x_lower.shape[0]
        self.selig = self.to_selig()
        self.selig_original = self.selig

    def close_airfoil(
        self,
        lower: FloatArray,
        upper: FloatArray,
    ) -> tuple[FloatArray, FloatArray]:
        # Check if the airfoil is closed or not. Meaning that the upper and lower surface meet at the trailing edge and leading edge
        # If the airfoil is not closed, then it will be closed by adding a point at the trailing edge
        # Identify the upper surface trailing edge and leading edge
        f_upper = upper[0, 0]
        l_upper = upper[0, -1]
        if f_upper < l_upper:
            leading_upper = f_upper
            le_idx_upper = 0
            trailing_upper = l_upper
            te_idx_upper = -1
        else:
            leading_upper = l_upper
            le_idx_upper = -1
            trailing_upper = f_upper
            te_idx_upper = 0

        # Identify the lower surface trailing edge and leading edge
        f_lower = lower[0, 0]
        l_lower = lower[0, -1]
        if f_lower < l_lower:
            leading_lower = f_lower
            le_idx_lower = 0
            trailing_lower = l_lower
            te_idx_lower = -1
        else:
            leading_lower = l_lower
            le_idx_lower = -1
            trailing_lower = f_lower
            te_idx_lower = 0

        # Fix the trailing edge
        # Leading upper is the leftmost point. We need to add it to the surface with the rightmost point
        if leading_upper == leading_lower:
            pass
        elif leading_upper < leading_lower:
            if le_idx_lower == 0:
                lower = np.hstack((upper[:, le_idx_upper].reshape(2, 1), lower))
            elif le_idx_lower == -1:
                lower = np.hstack((lower, upper[:, le_idx_upper].reshape(2, 1)))
        elif leading_upper > leading_lower:
            if le_idx_upper == 0:
                upper = np.hstack((lower[:, le_idx_lower].reshape(2, 1), upper))
            elif le_idx_upper == -1:
                upper = np.hstack((upper, lower[:, le_idx_lower].reshape(2, 1)))

        # Fix the leading edge
        # Trailing upper is the rightmost point. We need to add it to the surface with the leftmost point
        if trailing_upper == trailing_lower:
            pass
        elif trailing_upper > trailing_lower:
            if te_idx_lower == -1:
                lower = np.hstack((lower, upper[:, te_idx_upper].reshape(2, 1)))
            elif te_idx_lower == 0:
                lower = np.hstack((upper[:, te_idx_upper].reshape(2, 1), lower))
        elif trailing_upper < trailing_lower:
            if te_idx_upper == -1:
                upper = np.hstack((upper, lower[:, te_idx_lower].reshape(2, 1)))
            elif te_idx_upper == 0:
                upper = np.hstack((lower[:, te_idx_lower].reshape(2, 1), upper))
        return lower, upper

    def thickness(self, x: FloatArray) -> FloatArray:
        """Returns the thickness of the airfoil at the given x coordinates

        Args:
            x (FloatArray): X coordinates

        Returns:
            FloatArray: _description_

        """
        thickness: FloatArray = self.y_upper(x) - self.y_lower(x)
        # Remove Nan
        thickness = thickness[~np.isnan(thickness)]

        # Set 0 thickness for values after x_max
        thickness[x > self.max_x] = 0
        return thickness

    @property
    def max_thickness(self) -> float:
        """Returns the maximum thickness of the airfoil

        Returns:
            float: Maximum thickness

        """
        thickness: FloatArray = self.thickness(np.linspace(0, 1, self.n_points))
        return float(np.max(thickness))

    @property
    def max_thickness_location(self) -> float:
        """Returns the location of the maximum thickness of the airfoil

        Returns:
            float: Location of the maximum thickness

        """
        thickness: FloatArray = self.thickness(np.linspace(0, 1, self.n_points))
        return float(np.argmax(thickness) / self.n_points)

    @staticmethod
    def split_sides(x: FloatArray, y: FloatArray) -> tuple[FloatArray, FloatArray]:
        # Remove duplicate points from the array
        # A point is duplicated if it has the same x and y coordinates
        # This is done to avoid issues with the interpolation
        x_arr = np.array(x)
        y_arr = np.array(y)

        # Combine x and y coordinates into a single array of complex numbers
        complex_coords = x_arr + 1j * y_arr
        # Find unique complex coordinates
        unique_indices = np.sort(np.unique(complex_coords, return_index=True)[1])

        # Use the unique indices to get the unique x and y coordinates
        x_clean = x_arr[unique_indices]
        y_clean = y_arr[unique_indices]
        # Locate the trailing edge

        # Find Where x_arr = 0
        idxs = np.where(x_arr == 0)[0].flatten()
        if len(idxs) == 0:
            # Find where the x_arr is closest to 0
            # Check if the min values is duplicated in the array
            idx = np.argmin(np.abs(x_arr))
            # If it is duplicated, take the last one
            if len(np.where(x_arr == x_arr[idx])[0]) > 1:
                idx = np.where(x_arr == x_arr[idx])[0][-1]
        elif len(idxs) == 1:
            idx = idxs[0] + 1
        else:
            idx = idxs[-1]

        if idx == 1:
            idx = np.argmin(np.abs(x_arr[1:]))
            # If it is duplicated, take the last one
            if len(np.where(x_arr[1:] == x_arr[idx])[0]) > 1:
                idx = np.where(x_arr[1:] == x_arr[idx])[0][-1]
        # Calibrate idx to account for removed duplicates
        idx_int: int = int(unique_indices[unique_indices < idx].shape[0])
        lower: FloatArray = np.array([x_clean[idx_int:], y_clean[idx_int:]])
        upper: FloatArray = np.array([x_clean[:idx_int], y_clean[:idx_int]])

        return lower, upper

    @classmethod
    def morph_new_from_two_foils(
        cls,
        airfoil1: Airfoil,
        airfoil2: Airfoil,
        eta: float,
        n_points: int,
    ) -> Airfoil:
        """Returns a new airfoil morphed between two airfoils

        Notes:
            * This is an alternative constructor for the Airfoil class

        Args:
            airfoil1 (Airfoil): First airfoil
            airfoil2 (Airfoil): Second airfoil
            eta (float): Morphing parameter
            n_points (int): Number of points to generate

        Raises:
            ValueError: If eta is not in range [0,1]

        Returns:
            Airfoil: New airfoil morphed between the two airfoils

        """
        if not 0 <= eta <= 1:
            raise ValueError(
                f"'eta' must be in range [0,1], given eta is {float(eta):.3f}",
            )
        # Round to 2 decimals
        eta = round(eta, 2)
        if eta == 0.0 or eta == 1.0:
            return airfoil1

        ksi = np.linspace(0, np.pi, n_points // 2)
        x = 0.5 * (1.0 - np.cos(ksi))

        y_upper_af1 = airfoil1.y_upper(x)
        y_lower_af1 = airfoil1.y_lower(x)
        y_upper_af2 = airfoil2.y_upper(x)
        y_lower_af2 = airfoil2.y_lower(x)

        y_upper_new = y_upper_af1 * (1 - eta) + y_upper_af2 * eta
        y_lower_new = y_lower_af1 * (1 - eta) + y_lower_af2 * eta

        upper = np.array([x, y_upper_new], dtype=float)
        lower = np.array([x, y_lower_new], dtype=float)

        # Remove nan values and duplicates
        nan_upper_idx = np.isnan(upper[1])
        upper = upper[:, ~nan_upper_idx]

        nan_lower_idx = np.isnan(lower[1])
        lower = lower[:, ~nan_lower_idx]
        # Create the name
        # Round eta to 2 decimals in string format
        eta_perc = int(eta * 100)
        eta_str = f"{eta_perc}"

        if airfoil1.name.startswith("morphed_"):
            # Check if the airfoils are coming from the same morphing
            airfoil1_parent_1 = airfoil1.name.split("_")[1]
            airfoil1_parent_2 = airfoil1.name.split("_")[2]
            airfoil1_eta = float(airfoil1.name.split("_")[4][:-1]) / 100
        else:
            airfoil1_parent_1 = airfoil1.name
            airfoil1_parent_2 = None
            airfoil1_eta = None

        if airfoil2.name.startswith("morphed_"):
            airfoil2_parent_1 = airfoil2.name.split("_")[1]
            airfoil2_parent_2 = airfoil2.name.split("_")[2]
            airfoil2_eta = float(airfoil2.name.split("_")[4][:-1]) / 100
        else:
            airfoil2_parent_1 = None
            airfoil2_parent_2 = airfoil2.name
            airfoil2_eta = None

        name = f"morphed_{airfoil1.name}_{airfoil2.name}_at_{eta_str}%"
        airfoil_parents = {
            airfoil1_parent_1,
            airfoil1_parent_2,
            airfoil2_parent_1,
            airfoil2_parent_2,
        }
        # Remove None values
        airfoil_parents = {x for x in airfoil_parents if x is not None}
        if len(airfoil_parents) == 1:
            return airfoil1
        # Remove None values
        airfoil_parents = {x for x in airfoil_parents if x is not None}
        if len(airfoil_parents) <= 2:
            # If the airfoils are coming from the same morphing
            if airfoil1_eta is not None and airfoil2_eta is not None:
                new_eta = airfoil1_eta * (1 - eta) + (airfoil2_eta) * (eta)

            if airfoil1_eta is None and airfoil2_eta is None:
                new_eta = eta

            if airfoil1_eta is not None and airfoil2_eta is None:
                new_eta = airfoil1_eta * (1 - eta)

            if airfoil1_eta is None and airfoil2_eta is not None:
                new_eta = (airfoil2_eta) * (eta)

            # ROUND TO 2 DECIMALS
            new_eta = int(100 * new_eta)
            # Round to 2 decimals in string format
            new_eta_str = f"{new_eta}"
            name = f"morphed_{airfoil1_parent_1}_{airfoil2_parent_2}_at_{new_eta_str}%"
        return cls(upper, lower, name)

    @classmethod
    def naca(cls, naca: str, n_points: int = 200) -> Airfoil:
        """Initialize the Airfoil class from a NACA 4 digit identifier.

        Args:
            naca (str): NACA 4 digit identifier (e.g. 0012) can also take NACA0012
            n_points (int, optional): Number of points to generate. Defaults to 200.

        Raises:
            af.NACADefintionError: If the NACA identifier is not valid

        Returns:
            Airfoil: airfoil class object

        """
        re_4digits: re.Pattern[str] = re.compile(r"\b(?:NACA\s*)?(\d{4})\b")
        re_5digits: re.Pattern[str] = re.compile(r"\b(?:NACA\s*)?(\d{5})\b")
        naca = naca.replace("naca", "")
        naca = naca.replace("NACA", "")
        naca = naca.replace(".", "")
        naca = naca.replace("-", "")
        naca = naca.replace("_", "")
        naca = naca.replace(" ", "")
        if re_5digits.match(naca):
            from .naca5 import NACA5

            L = int(naca[0])
            P = int(naca[1])
            Q = int(naca[2])
            assert Q in [0, 1], "Q must be 0 or 1"

            XX = int(naca[3:5])
            naca5 = NACA5(L=L, P=P, Q=Q, XX=XX, n_points=n_points)
            return naca5
        if re_4digits.match(naca):
            from .naca4 import NACA4

            m = int(naca[0]) / 100
            p = int(naca[1]) / 10
            xx = int(naca[2:4]) / 100
            naca4 = NACA4(M=m, P=p, XX=xx, n_points=n_points)
            return naca4
        raise NACADefintionError(
            "Identifier not recognised as valid NACA 4 definition",
        )

    @classmethod
    def load_from_file(cls, filename: str) -> Airfoil:
        """Initialize the Airfoil class from a file.

        Args:
            filename (str): Name of the file to load the airfoil from

        Returns:
            Airfoil: Airfoil class object

        """
        x: list[float] = []
        y: list[float] = []

        logging.info(f"Loading airfoil from {filename}")
        with open(filename) as file:
            for line in file:
                line = line.strip()

                if line == "\n":
                    continue

                # Check if it contains two numbers
                if len(line.split()) != 2:
                    continue

                try:
                    x_i = float(line.split()[0])
                    y_i = float(line.split()[1])
                    if np.abs(x_i) > 2.0 or np.abs(y_i) > 2.0:
                        continue
                    x.append(x_i)
                    y.append(y_i)
                except (ValueError, IndexError):
                    continue
        x_arr = np.array(x)
        y_arr = np.array(y)
        lower, upper = cls.split_sides(x_arr, y_arr)
        try:
            self: Airfoil = cls(upper, lower, os.path.split(filename)[-1])
        except ValueError as e:
            print(f"Error loading airfoil from {filename}")
            raise (ValueError(e))
        return self

    def flap(
        self,
        flap_hinge_chord_percentage: float,
        flap_angle: float,
        flap_hinge_thickness_percentage: float = 0.5,
        chord_extension: float = 1,
    ) -> FlappedAirfoil | Airfoil:
        """Function to generate a flapped airfoil. The flap is defined by the flap hinge, the chord extension and the flap angle.

        Args:
            flap_hinge (float): Chordwise location of the flap hinge
            chord_extension (float): Chord extension of the flap
            flap_angle (float): Angle of the flap

        Returns:
            Airfoil: Flapped airfoil

        """
        flap_hinge_1 = flap_hinge_chord_percentage * (self.max_x - self.min_x) + self.min_x
        if flap_angle == 0 or flap_hinge_1 == 1.0:
            return self
        theta = np.deg2rad(flap_angle)

        x = np.linspace(self.min_x, flap_hinge_1, self.n_points)
        y_upper = self.y_upper(x)
        x_upper = x
        x_lower = x
        y_lower = self.y_lower(x)

        x_after_flap = np.linspace(flap_hinge_1, self.max_x, self.n_points)
        x_lower_after_flap = x_after_flap
        x_upper_after_flap = x_after_flap
        y_lower_after_flap = self.y_lower(x_after_flap)
        y_upper_after_flap = self.y_upper(x_after_flap)

        # Translate the points to the origin to rotate them
        x_lower_after_flap = x_lower_after_flap - flap_hinge_1
        x_upper_after_flap = x_upper_after_flap - flap_hinge_1

        hinge_upper = self.y_lower(flap_hinge_1)
        hinge_lower = self.y_upper(flap_hinge_1)
        eta = flap_hinge_thickness_percentage
        y_hinge = hinge_upper * (eta) + hinge_lower * (1 - eta)

        y_lower_after_flap = y_lower_after_flap - y_hinge
        y_upper_after_flap = y_upper_after_flap - y_hinge

        # Stretch the points so all points move the same amount
        x_lower_after_flap = x_lower_after_flap * (chord_extension)
        x_upper_after_flap = x_upper_after_flap * (chord_extension)

        # Rotate the points according to the hinge (located on the lower side)
        x = x_lower_after_flap
        y = y_lower_after_flap
        x_lower_after_flap = x * np.cos(theta) - y * np.sin(theta)
        y_lower_after_flap = x * np.sin(theta) + y * np.cos(theta)

        x = x_upper_after_flap
        y = y_upper_after_flap
        x_upper_after_flap = x * np.cos(theta) - y * np.sin(theta)
        y_upper_after_flap = x * np.sin(theta) + y * np.cos(theta)

        # Translate the points back
        x_lower_after_flap = x_lower_after_flap + flap_hinge_1
        x_upper_after_flap = x_upper_after_flap + flap_hinge_1
        y_lower_after_flap = y_lower_after_flap + y_hinge
        y_upper_after_flap = y_upper_after_flap + y_hinge

        # Remove the points where x < x_hinge
        problematic_indices = np.where(x_lower_after_flap < flap_hinge_1)
        x_lower_after_flap = np.delete(x_lower_after_flap, problematic_indices)
        y_lower_after_flap = np.delete(y_lower_after_flap, problematic_indices)

        problematic_indices = np.where(x_upper_after_flap < flap_hinge_1)
        x_upper_after_flap = np.delete(x_upper_after_flap, problematic_indices)
        y_upper_after_flap = np.delete(y_upper_after_flap, problematic_indices)

        # TODO: Add points in the upper surface to smooth the flap
        upper: FloatArray = np.array(
            [
                [*x_upper, *x_upper_after_flap],
                [*y_upper, *y_upper_after_flap],
            ],
        )
        lower: FloatArray = np.array(
            [
                [*x_lower, *x_lower_after_flap],
                [*y_lower, *y_lower_after_flap],
            ],
        )
        from .flapped_airfoil import FlappedAirfoil

        flapped = FlappedAirfoil(
            upper,
            lower,
            name=f"{self.name}_flapped_hinge_{flap_hinge_chord_percentage:.2f}_deflection_{flap_angle:.2f}",
            parent=self,
        )

        return flapped

    def flap_camber_line(
        self,
        flap_hinge: float,
        flap_angle: float,
        chord_extension: float = 1,
        # plot_flap: bool = False
    ) -> Airfoil:
        if flap_angle == 0 or flap_hinge == 1.0:
            return self
        flap_angle = np.deg2rad(flap_angle)

        n = self.n_points
        eta = (flap_hinge - self.min_x) / (self.max_x - self.min_x)
        n1 = int(n * eta)
        n2 = n - n1

        x_after = np.linspace(flap_hinge, self.max_x, n2)
        x_before = np.linspace(self.min_x, flap_hinge, n1)

        y_hinge = self.camber_line(flap_hinge)
        y_after = self.camber_line(x_after)

        y = y_after - y_hinge
        x = x_after - flap_hinge
        xnew = x * np.cos(flap_angle) - y * np.sin(flap_angle)
        ynew = x * np.sin(flap_angle) + y * np.cos(flap_angle)
        xnew += flap_hinge
        ynew += y_hinge

        # We need to take the xnew,ynew line and add thickness to both sides in the direction
        # of the normal to the camber line at each point. We can get the normal by taking the
        # derivative of the camber line. The normal will be the negative reciprocal of the
        # derivative. We can then add the thickness in the direction of the normal to get the
        # final points
        thickess = self.thickness(x_after)
        spacing = np.hstack((0, np.diff(y_after)))
        angle = np.arctan(np.gradient(x_after, spacing, edge_order=1))
        lower_y = ynew - np.sin(angle + flap_angle) * thickess / 2
        lower_x = xnew - np.cos(angle + flap_angle) * thickess / 2

        upper_y = ynew + np.sin(angle + flap_angle) * thickess / 2
        upper_x = xnew + np.cos(angle + flap_angle) * thickess / 2

        # Identiffy the problematic regions
        # Problematic are the regions of the first point of both the upper and lower surface
        # until the hinge point. We need to fill the gap that arises on one side and close
        # the gap that arises on the other side

        # Remove the points where x < x_hinge
        problematic_indices = np.where(upper_x < flap_hinge)
        upper_x = np.delete(upper_x, problematic_indices)
        upper_y = np.delete(upper_y, problematic_indices)

        problematic_indices = np.where(lower_x < flap_hinge)
        lower_x = np.delete(lower_x, problematic_indices)
        lower_y = np.delete(lower_y, problematic_indices)

        # Plot the original camber line
        y_upper_before = self.y_upper(x_before)
        y_lower_before = self.y_lower(x_before)

        x_upper = np.concatenate((x_before, upper_x))
        y_upper = np.concatenate((y_upper_before, upper_y))
        x_lower = np.concatenate((x_before, lower_x))
        y_lower = np.concatenate((y_lower_before, lower_y))

        # # Add the trailing edge point
        # x_te = self.max_x
        # y_te = self.camber_line(x_te)

        # # Rotate the trailing edge point
        # x = x_te - flap_hinge
        # y = y_te - y_hinge

        # x_te = x * np.cos(flap_angle) - y * np.sin(flap_angle)
        # y_te = x * np.sin(flap_angle) + y * np.cos(flap_angle)

        # x_te += flap_hinge
        # y_te += y_hinge

        # x_upper = np.concatenate((x_upper, [x_te]))
        # y_upper = np.concatenate((y_upper, [y_te]))

        upper = np.vstack([x_upper, y_upper])
        lower = np.vstack([x_lower, y_lower])

        # if plot_flap:
        #     y_camber_before = self.camber_line(x_before)
        #     fig = plt.figure()
        #     ax = fig.add_subplot(111)
        #     ax.vlines(0.75, -1, 1)
        #     ax.scatter(upper_x, upper_y, color = 'red', s = 0.5)
        #     ax.scatter(lower_x, lower_y, color = 'black', s = 0.5)
        #     ax.plot(xnew, ynew, label="Flapped Camber Line", color = 'green')
        #     circle = plt.Circle((flap_hinge, y_hinge), thickess[0]/2, color='blue', fill=False)
        #     ax.add_artist(circle)
        #     # Make lines from upper_x, upper_y to xnew, ynew
        #     # for i in range(len(xnew)):
        #     #     ax.plot([xnew[i], upper_x[i]], [ynew[i], upper_y[i]], color = 'red', linewidth = 0.5)
        #     #     ax.plot([xnew[i], lower_x[i]], [ynew[i], lower_y[i]], color = 'black', linewidth = 0.5)
        #     ax.plot(x_before, y_camber_before, label="Original Camber Line", color = 'blue')
        #     ax.plot(x_before, y_upper_before, label="Original Upper Surface", color = 'red')
        #     ax.plot(x_before, y_lower_before, label="Original Lower Surface", color = 'black')
        #     ax.legend()
        #     ax.relim()
        #     ax.autoscale_view()
        #     ax.set_ylim(-0.1,0.1)
        #     ax.set_aspect('equal', 'box')
        #     plt.show()

        from .flapped_airfoil import FlappedAirfoil

        flapped = FlappedAirfoil(
            upper,
            lower,
            name=f"{self.name}_flapped_hinge_{flap_hinge:.2f}_deflection_{np.rad2deg(flap_angle):.2f}",
            parent=self,
        )
        return flapped

    def camber_line(self, x: float | list[float] | FloatArray) -> FloatArray:
        """Returns the camber line for a given set of x coordinates

        Args:
            x (float | list[float] | FloatArray): X coordinates

        Returns:
            FloatArray: Camber line

        """
        return np.array((self.y_upper(x) + self.y_lower(x)) / 2, dtype=float)

    def to_selig(self) -> FloatArray:
        """Returns the airfoil in the selig format.
        Meaning that the airfoil runs run from the trailing edge, round the leading edge,
        back to the trailing edge in either direction:
        """
        # Identify the upper and lower surface leading and trailing edges
        if self._x_upper[0] < self._x_upper[-1]:
            y_up = self._y_upper[::-1]
            x_up = self._x_upper[::-1]
        else:
            x_up = self._x_upper
            y_up = self._y_upper

        if self._x_lower[0] > self._x_lower[-1]:
            x_lo = self._x_lower[::-1]
            y_lo = self._y_lower[::-1]
        else:
            x_lo = self._x_lower
            y_lo = self._y_lower

        # Remove NaN values
        idx_nan = np.isnan(x_up) | np.isnan(y_up)
        x_up = x_up[~idx_nan]
        y_up = y_up[~idx_nan]

        idx_nan = np.isnan(x_lo) | np.isnan(y_lo)
        x_lo = x_lo[~idx_nan]
        y_lo = y_lo[~idx_nan]

        upper = np.array([x_up, y_up], dtype=float)
        lower = np.array([x_lo, y_lo], dtype=float)

        # Remove duplicates

        lower, upper = self.close_airfoil(lower, upper)

        x_up = upper[0]
        y_up = upper[1]

        x_lo = lower[0]
        y_lo = lower[1]

        x_points: FloatArray = np.hstack((x_up, x_lo)).T
        y_points: FloatArray = np.hstack((y_up, y_lo)).T
        return np.vstack((x_points, y_points))

    @classmethod
    def load_from_web(cls, name: str) -> Airfoil:
        """Fetches the airfoil data from the web. Specifically from the UIUC airfoil database."""
        db_url = "https://m-selig.ae.illinois.edu/ads/coord_database.html"
        base_url = "https://m-selig.ae.illinois.edu/ads/"
        response = requests.get(db_url)
        if response.status_code == 200:
            # Find all lines containing .dat filenames
            lines = response.text.split("\n")
            filenames = []
            for line in lines:
                match = re.search(r'href="(.*?)\.dat"', line)
                if match:
                    filenames.append(f"{match.group(1)}.dat")

            for filename in filenames:
                download_url = base_url + filename

                # Get the Airfoil name from the filename
                airfoil_name = filename.split(".")[0].split("/")[-1]
                if airfoil_name.upper() != name.upper():
                    continue

                # Download the file (handle potential errors)
                try:
                    response = requests.get(download_url)
                    if response.status_code == 200:
                        # Remove the .dat extension
                        filename = airfoil_name.lower()
                        # Save the downloaded data locally with the filename
                        dirname = airfoil_name.upper()

                        from ICARUS.database import Database

                        DB = Database.get_instance()
                        DB2D = DB.DB2D

                        os.makedirs(os.path.join(DB2D, dirname), exist_ok=True)
                        filename = os.path.join(DB2D, dirname, filename)
                        with open(filename, "wb") as f:
                            f.write(response.content)
                        print(
                            f"Downloaded: {filename} from {download_url}. Creating Airfoil obj...",
                        )
                        return cls.load_from_file(filename)
                    raise FileNotFoundError(
                        f"Error downloading {filename}: {response.status_code}",
                    )
                except requests.exceptions.RequestException as e:
                    raise FileNotFoundError(f"Error downloading {filename}: {e}")
        raise FileNotFoundError(f"Error fetching {db_url}: {response.status_code}")

    def save_selig(
        self,
        directory: str | None = None,
        header: bool = False,
        inverse: bool = False,
    ) -> None:
        """Saves the airfoil in the selig format.

        Args:
            directory (str, optional): Directory to save the airfoil. Defaults to None.
            header (bool, optional): Whether to include the header. Defaults to False.
            inverse (bool, optional): Whether to save the airfoil in the reverse selig format. Defaults to False.

        """
        if directory is not None:
            file_name = os.path.join(directory, self.file_name)
        else:
            file_name = self.file_name

        with open(file_name, "w") as file:
            if header:
                file.write(f"{self.name} with {self.n_points}\n")
            if inverse:
                pts = self.selig.T[::-1]
            else:
                pts = self.selig.T
            x = pts[:, 0]
            y = pts[:, 1]
            # Remove NaN values and duplicates
            x_arr = np.array(x)
            y_arr = np.array(y)

            # Combine x and y coordinates into a single array of complex numbers
            complex_coords = x_arr + 1j * y_arr
            # Round all the values to 6 decimals
            complex_coords = np.round(complex_coords, 5)

            # Find unique complex coordinates
            unique_indices = np.sort(np.unique(complex_coords, return_index=True)[1])

            # Use the unique indices to get the unique x and y coordinates
            x_clean = x_arr[unique_indices]
            y_clean = y_arr[unique_indices]

            # Remove NaN values
            idx_nan = np.isnan(x_clean) | np.isnan(y_clean)
            x_clean = x_clean[~idx_nan]
            y_clean = y_clean[~idx_nan]

            for x, y in zip(x_clean, y_clean):
                file.write(f"{x:.6f} {y:.6f}\n")

    def save_le(self, directory: str | None = None) -> None:
        """Saves the airfoil in the revese selig format.

        Args:
            directory (str, optional): Directory to save the airfoil. Defaults to None.

        """
        x = [*self._x_lower[:], *self._x_upper[::-1]]
        y = [*self._y_lower[:], *self._y_upper[::-1]]

        pts = np.vstack((x, y))
        if directory is not None:
            # If directory does not exist, create it
            if not os.path.exists(directory):
                os.makedirs(directory)
            file_name = os.path.join(directory, self.file_name)
        else:
            file_name = self.file_name

        with open(file_name, "w") as file:
            file.write(f"{self.name}\n\n")
            for x, y in pts.T:
                file.write(f" {x:.6f} {y:.6f}\n")

    def plot(
        self,
        camber: bool = False,
        scatter: bool = False,
        max_thickness: bool = False,
        ax: Axes | None = None,
        overide_color: str | None = None,
    ) -> None:
        """Plots the airfoil in the selig format

        Args:
            camber (bool, optional): Whether to plot the camber line. Defaults to False.
            scatter (bool, optional): Whether to plot the airfoil as a scatter plot. Defaults to False.
            max_thickness (bool, optional): Whether to plot the max thickness. Defaults to False.

        """
        pts = self.selig
        x, y = pts

        if ax is None:
            fig, _ax = plt.subplots()
        else:
            _ax = ax

        if scatter:
            _ax.scatter(x[: self.n_upper], y[: self.n_upper], s=1)
            _ax.scatter(x[self.n_upper :], y[self.n_upper :], s=1)
        else:
            if overide_color is not None:
                col_up = overide_color
                col_lo = overide_color
            else:
                col_up = "r"
                col_lo = "b"

            _ax.plot(x[: self.n_upper], y[: self.n_upper], col_up)
            _ax.plot(x[self.n_upper :], y[self.n_upper :], col_lo)

        if camber:
            x_min = np.min(x)
            x_max = np.max(x)
            x = np.linspace(x_min, x_max, 100)
            y = self.camber_line(x)
            _ax.plot(x, y, "k--")

        if max_thickness:
            x = self.max_thickness_location
            thick = self.max_thickness
            y_up = self.y_upper(x)
            y_lo = self.y_lower(x)
            # Plot a line from the upper to the lower surface
            _ax.plot([x, x], [y_up, y_lo], "k--")
            # Add a text with the thickness
            _ax.text(x, y_lo, f"{thick:.3f}", ha="right", va="bottom")
        _ax.axis("scaled")
        _ax.set_title(f"Airfoil {self.name}")

    def __repr__(self) -> str:
        """Returns the string representation of the airfoil

        Returns:
            str: String representation of the airfoil

        """
        return f"Airfoil: {self.name} with ({len(self._x_lower)} x {len(self._x_upper)}) points"

    def __str__(self) -> str:
        """Returns the string representation of the airfoil

        Returns:
            str: String representation of the airfoil

        """
        return f"Airfoil: {self.name} with ({len(self._x_lower)} x {len(self._x_upper)}) points"

    def __setstate__(self, state: dict[str, Any]) -> None:
        """Sets the state of the airfoil

        Args:
            state (dict[str, Any]): State of the airfoil

        """
        upper = state["upper"]
        lower = state["lower"]
        # Convert to numpy arrays
        upper = np.array(upper, dtype=float)
        lower = np.array(lower, dtype=float)

        Airfoil.__init__(
            self,
            name=state["name"],
            upper=upper,
            lower=lower,
        )

    def __getstate__(self) -> dict[str, Any]:
        """Returns the state of the airfoil

        Returns:
            dict[str, Any]: State of the airfoil

        """
        return {
            "name": self.name,
            "upper": np.vstack((self._x_upper, self._y_upper), dtype=float).tolist(),
            "lower": np.vstack((self._x_lower, self._y_lower), dtype=float).tolist(),
        }<|MERGE_RESOLUTION|>--- conflicted
+++ resolved
@@ -65,10 +65,6 @@
 from jaxtyping import Float
 from matplotlib.axes import Axes
 
-<<<<<<< HEAD
-from ICARUS.core import Struct
-=======
->>>>>>> daddc8ec
 from ICARUS.core.types import FloatArray
 
 from ._interpolate import Interpolator
