from typing import Any

import numpy as np

from ICARUS.airfoils import Airfoil
<<<<<<< HEAD
=======
from ICARUS.core.interpolation.cubic_spline import (
    cubic_spline_interpolate as interpolate,
)
>>>>>>> 6a5e40a3
from ICARUS.core.types import FloatArray
from ICARUS.interpolation import interpolate_1D


class NACA5(Airfoil):
    """
    NACA 5 digit airfoil class
    """

    @classmethod
    def from_digits(cls, digits: str) -> "NACA5":
        """
        Create a NACA 5 digit airfoil from a list of digits

        Args:
            digits (str): List of digits. Example: "24112"

        Returns:
            NACA5: NACA 5 digit airfoil object
        """
        L = int(digits[0])
        P = int(digits[1])
        Q = int(digits[2])
        XX = int(digits[3:5])
        return cls(L, P, Q, XX)

    def __init__(self, L: int, P: int, Q: int, XX: int, n_points: int = 200) -> None:
        """
        Initialize the NACA 4 digit airfoil

        Args:
            l (int): This digit controls the camber. It indicates the designed coefficient of lift (Cl) multiplied by 3/20. In the examble L=2 so Cl=0.3
            p (int): The position of maximum camber divided by 20. In the examble P=3 so maximum camber is at 0.15 or 15% chord
            q (int): 0 = normal camber line, 1 = reflex camber line
            number (str): NACA 5 digit identifier
            xx (int): Maximum thickness divided by 100. In the example XX=12 so the maximum thickness is 0.12 or 12% of the chord
            n_points (int): Number of points to generate
        """
        assert 0 <= L <= 9, "L must be between 0 and 9"
        assert 0 <= P <= 9, "P must be between 0 and 9"
        assert Q in [0, 1], "Q must be 0 or 1"
        assert 0 <= XX <= 99, "XX must be between 0 and 99"

        naca = f"{L}{P}{Q}{XX}"
        upper, lower = gen_NACA5_airfoil(naca, n_points)
        super().__init__(upper=upper, lower=lower, name=f"naca{naca}")

        self.l: float = L
        self.p: float = P
        self.q: float = Q
        self.xx: float = XX

    def __getstate__(self) -> dict[str, Any]:
        """Get the state of the object for pickling"""
        state = dict()
        state["L"] = self.l
        state["P"] = self.p
        state["Q"] = self.q
        state["XX"] = self.xx
        state["n_points"] = len(self._x_lower) * 2
        return state

    def __setstate__(self, state: dict[str, Any]) -> None:
        """Set the state of the object for unpickling"""
        NACA5.__init__(
            self,
            L=state["L"],
            P=state["P"],
            Q=state["Q"],
            XX=state["XX"],
            n_points=state["n_points"],
        )


def gen_NACA5_airfoil(
    number: str,
    n_points: int,
    finite_TE: bool = False,
) -> tuple[FloatArray, FloatArray]:
    """Generates a NACA 5 digit airfoil

    Args:
        number (str): NACA 5 digit identifier
        n_points (int): Number of points to generate
        finite_TE (bool, optional): Wheter to have a finite TE. Defaults to False.

    Returns:
        tuple[FloatArray, FloatArray]: Upper and lower surface coordinates

    """
    naca1 = int(number[0])
    naca23 = int(number[1:3])
    naca45 = int(number[3:])

    cld: float = naca1 * (3.0 / 2.0) / 10.0
    p: float = 0.5 * naca23 / 100.0
    t: float = naca45 / 100.0

    a0: float = +0.2969
    a1: float = -0.1260
    a2: float = -0.3516
    a3: float = +0.2843

    if finite_TE:
        a4: float = -0.1015  # For finite thickness trailing edge
    else:
        a4 = -0.1036  # For zero thickness trailing edge

    x = np.linspace(0.0, 1.0, n_points + 1)

    yt: list[float] = [
        5
        * t
        * (
            a0 * np.sqrt(xx)
            + a1 * xx
            + a2 * pow(xx, 2)
            + a3 * pow(xx, 3)
            + a4 * pow(xx, 4)
        )
        for xx in x
    ]

    P: list[float] = [0.05, 0.1, 0.15, 0.2, 0.25]
    M: list[float] = [0.0580, 0.1260, 0.2025, 0.2900, 0.3910]
    K: list[float] = [361.4, 51.64, 15.957, 6.643, 3.230]

    m = interpolate_1D(P, M, [p])[0]
    k1 = interpolate_1D(M, K, [m])[0]

    xc1: list[float] = [xx for xx in x if xx <= p]
    xc2: list[float] = [xx for xx in x if xx > p]
    xc: list[float] = xc1 + xc2

    if p == 0:
        xu: list[float] | FloatArray = x
        yu: list[float] | FloatArray = yt

        xl: list[float] | FloatArray = x
        yl: list[float] | FloatArray = [-x for x in yt]

        zc = [0] * len(xc)
    else:
        yc1 = [
            k1 / 6.0 * (pow(xx, 3) - 3 * m * pow(xx, 2) + pow(m, 2) * (3 - m) * xx)
            for xx in xc1
        ]
        yc2 = [k1 / 6.0 * pow(m, 3) * (1 - xx) for xx in xc2]
        zc = [cld / 0.3 * xx for xx in yc1 + yc2]

        dyc1_dx: list[float] = [
            cld
            / 0.3
            * (1.0 / 6.0)
            * k1
            * (3 * pow(xx, 2) - 6 * m * xx + pow(m, 2) * (3 - m))
            for xx in xc1
        ]
        dyc2_dx: list[float] = [cld / 0.3 * -(1.0 / 6.0) * k1 * pow(m, 3)] * len(xc2)

        dyc_dx: list[float] = dyc1_dx + dyc2_dx
        theta: list[float] = [np.arctan(xx) for xx in dyc_dx]

        xu = [xx - yy * np.sin(zz) for xx, yy, zz in zip(x, yt, theta)]
        yu = [xx + yy * np.cos(zz) for xx, yy, zz in zip(zc, yt, theta)]

        xl = [xx + yy * np.sin(zz) for xx, yy, zz in zip(x, yt, theta)]
        yl = [xx - yy * np.cos(zz) for xx, yy, zz in zip(zc, yt, theta)]

    upper: FloatArray = np.array([xu, yu])
    lower: FloatArray = np.array([xl, yl])
    return upper, lower


# def camber_line(x, c, l, p, q, r_reflexed=None, k1_reflexed=None):
#     """
#     Compute the camber line (yc) and its derivative (dyc) for NACA 5-digit airfoils.

#     Parameters:
#         x: ndarray
#             Array of x-coordinates along the chord.
#         c: float
#             Chord length.
#         l: int
#             Camber parameter (first digit of NACA code).
#         p: int
#             Position of max camber parameter (second digit).
#         q: int
#             0 for standard camber, 1 for reflexed camber.
#         r_reflexed: float or None
#             Optional fixed r value for reflexed series.
#         k1_reflexed: float or None
#             Optional fixed k1 value for reflexed series.

#     Returns:
#         yc: ndarray
#             Camber line values at each x.
#         dyc: ndarray
#             Derivative of camber line at each x.
#     """
#     x = np.asarray(x)
#     n = x.size
#     yc  = np.zeros(n)
#     dyc = np.zeros(n)

#     x_norm = x / c
#     xcm = 0.1 * (p / 2)  # max camber position in chord fractions

#     if q == 0:  # standard series
#         # Fixed point iteration to solve for r
#         r_old = 0.1
#         tol = 1e-4
#         diff = 1
#         while diff > tol:
#             r = xcm + r_old * mt.sqrt(r_old / 3)
#             diff = abs(r - r_old)
#             r_old = r

#         # Compute k1
#         qm = ((3*r - 7*r**2 + 8*r**3 - 4*r**4) / mt.sqrt(r - r**2)
#               - 1.5*(1 - 2*r)*(mt.pi/2 - mt.asin(1 - 2*r)))
#         k1 = (6 * (0.3 * l / 2)) / qm

#         for i in range(n):
#             if x_norm[i] < r:
#                 yc[i]  = (c * k1 / 6) * (x_norm[i]**3 - 3*r*x_norm[i]**2 + r**2*(3 - r)*x_norm[i])
#                 dyc[i] = (k1 / 6) * (3*x_norm[i]**2 - 6*r*x_norm[i] + r**2*(3 - r))
#             else:
#                 yc[i]  = (c * k1 / 6) * r**3 * (1 - x_norm[i])
#                 dyc[i] = -(k1 / 6) * r**3

#     else:  # reflexed camber
#         r = r_reflexed if r_reflexed is not None else 0.2170
#         k1 = k1_reflexed if k1_reflexed is not None else 15.793
#         k21 = (3*(r - xcm)**2 - r**3) / (1 - r)**3

#         for i in range(n):
#             if x_norm[i] < r:
#                 yc[i] = (c*k1/6) * (((x_norm[i] - r)**3)
#                                     - k21*(1 - r)**3*x_norm[i]
#                                     - r**3*x_norm[i] + r**3)
#                 dyc[i] = (k1/6) * (3*(x_norm[i] - r)**2
#                                    - k21*(1 - r)**3 - r**3)
#             else:
#                 yc[i] = (c*k1/6) * (k21*(x_norm[i] - r)**3
#                                     - k21*(1 - r)**3*x_norm[i]
#                                     - r**3*x_norm[i] + r**3)
#                 dyc[i] = (k1/6) * (3*k21*(x_norm[i] - r)**2
#                                    - k21*(1 - r)**3 - r**3)

#     return yc, dyc<|MERGE_RESOLUTION|>--- conflicted
+++ resolved
@@ -3,12 +3,9 @@
 import numpy as np
 
 from ICARUS.airfoils import Airfoil
-<<<<<<< HEAD
-=======
 from ICARUS.core.interpolation.cubic_spline import (
     cubic_spline_interpolate as interpolate,
 )
->>>>>>> 6a5e40a3
 from ICARUS.core.types import FloatArray
 from ICARUS.interpolation import interpolate_1D
 
