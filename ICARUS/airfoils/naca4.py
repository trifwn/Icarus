--- conflicted
+++ resolved
@@ -165,8 +165,6 @@
                 results[i] = m / (1 - p) ** 2 * ((1 - 2 * p) + 2 * p * xi - xi**2)
         return results
 
-<<<<<<< HEAD
-=======
     def __getstate__(self) -> dict[str, Any]:
         """Get the state of the object for pickling"""
         state = dict()
@@ -180,7 +178,6 @@
         """Set the state of the object for unpickling"""
         NACA4.__init__(self, M=state["m"], P=state["p"], XX=state["xx"], n_points=state["n_points"])
 
->>>>>>> 987be28e
     def gen_NACA4_points(self, n_points):
         """
         Generate upper and lower points for a NACA 4 airfoil using JAX.
@@ -210,20 +207,6 @@
         upper = jnp.stack([x_upper, y_upper])
         lower = jnp.stack([x_lower, y_lower])
         return upper, lower
-
-    def __getstate__(self) -> dict[str, Any]:
-        """Get the state of the object for pickling"""
-        state = {
-            "M": self.M,
-            "P": self.P,
-            "XX": self.XX,
-            "n_points": len(self._x_lower) * 2,  # n_points is double the number of lower points
-        }
-        return state
-
-    def __setstate__(self, state: dict[str, Any]) -> None:
-        """Set the state of the object for unpickling"""
-        NACA4.__init__(self, M=state["M"], P=state["P"], XX=state["XX"], n_points=state["n_points"])
 
     def tree_flatten(self):
         M = jnp.asarray(self.M, dtype=jnp.int64).astype("float")
