--- conflicted
+++ resolved
@@ -1,9 +1,3 @@
-""" Variations of the wing of the hermes plane
-
-Returns:
-    _type_: _description_
-"""
-    
 import numpy as np
 
 from ICARUS.Core.types import DataDict
@@ -14,7 +8,6 @@
 from ICARUS.Vehicle.wing import Wing
 
 
-<<<<<<< HEAD
 def wing_var_chord_offset(
     airfoils: DataDict,
     name: str,
@@ -29,51 +22,23 @@
         name="wing",
         airfoil=airfoils["NACA4415"],
         origin=origin + wing_position,
-=======
-def wing_var_chord_offset(airfoils, name: str, chords: list, offset: float):
-    """Function to get a plane consisting only of the main wing of the hermes plane
-
-    Args:
-        airfoils (_type_): _description_
-        name (str): _description_
-        chords (list): _description_
-        offset (float): _description_
-
-    Returns:
-        _type_: _description_
-    """
-    
-    origin = np.array([0.0, 0.0, 0.0])
-    wing_pos = np.array([0.0 - 0.159 / 4, 0.0, 0.0])
-    wing_orientation = np.array([2.8, 0.0, 0.0])
-
-    main_wing = wg(
-        name="wing",
-        airfoil=airfoils["NACA4415"],
-        origin=origin + wing_pos,
->>>>>>> a51e6883
         orientation=wing_orientation,
         is_symmetric=True,
         span=2 * 1.130,
         sweep_offset=offset,
         dih_angle=0,
-<<<<<<< HEAD
         chord_fun=define_linear_chord,
         chord=chords,  # [0.159, 0.072],
         span_fun=define_linear_span,
-=======
-        chord_fun=wing.define_linear_chord,
-        chord=chords,  #  [0.159, 0.072],
-        span_fun=wing.define_linear_span,
->>>>>>> a51e6883
         N=30,
         M=5,
         mass=0.670,
     )
     # main_wing.plotWing()
     lifting_surfaces = [main_wing]
+    # main_wing.plotWing()
+    lifting_surfaces = [main_wing]
 
-<<<<<<< HEAD
     addedMasses = [
         (0.500, np.array([-0.40, 0.0, 0.0], dtype=float)),  # Motor
         (1.000, np.array([0.090, 0.0, 0.0], dtype=float)),  # Battery
@@ -81,13 +46,4 @@
     ]
     airplane = Airplane(name, lifting_surfaces)
     airplane.addMasses(addedMasses)
-=======
-    point_masses = [
-        (0.500, np.array([-0.40, 0.0, 0.0])),  # Motor
-        (1.000, np.array([0.090, 0.0, 0.0])),  # Battery
-        (0.900, np.array([0.130, 0.0, 0.0])),  # Payload
-    ]
-    airplane = Plane(name, lifting_surfaces)
-    airplane.addMasses(point_masses)
->>>>>>> a51e6883
     return airplane