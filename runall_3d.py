"""
Module to run multiple 3D simulations for different aircrafts sequentially.
It computes the polars for each aircraft and then computes the dynamics.
It is also possible to do a pertubation analysis for each aircraft.
"""
import time

import numpy as np

from Data.Planes.wing_variations import wing_var_chord_offset
from ICARUS.Database import XFLRDB
from ICARUS.Database.db import DB
from ICARUS.Enviroment.definition import EARTH
from ICARUS.Flight_Dynamics.dyn_plane import dyn_Airplane as dp
from ICARUS.Software.GenuVP3.gnvp3 import get_gnvp3
from ICARUS.Software.XFLR5.polars import readPolars2D

# from Data.Planes.hermes import hermes
# from Data.Planes.hermes_wing_only import hermes_main_wing
# # MODULES


def main():
    """Main function to run the simulations."""
    start_time = time.time()

    # # DB CONNECTION
    db = DB()
    foildb = db.foilsDB
    foildb.loadData()
    readPolars2D(foildb, XFLRDB)
    airfoils = foildb.getAirfoils()

    # # Get Plane
    planes = []
    planes.append(wing_var_chord_offset(airfoils, "orthogonal", [0.159, 0.159], 0.0))

    planes.append(
        wing_var_chord_offset(airfoils, "orthogonalSweep", [0.159, 0.159], 0.2),
    )

    planes.append(wing_var_chord_offset(airfoils, "taperSweep", [0.159, 0.072], 0.2))

    planes.append(wing_var_chord_offset(airfoils, "taper", [0.159, 0.072], 0.0))

    timestep = {
        "orthogonal": 1e-3,
        "orthogonalSweep": 1e-3,
        "taperSweep": 1e-3,
        "taper": 1e-3,
    }
    maxiter = {
        "orthogonal": 400,
        "orthogonalSweep": 400,
        "taperSweep": 400,
        "taper": 400,
    }

    for airplane in planes:
        print(airplane.name)

        # # Import Enviroment
        print(EARTH)

        # # Get Solver
        gnvp3 = get_gnvp3(db)

        # ## AoA Run
        analysis = gnvp3.getAvailableAnalyses()[2]  # ANGLES PARALLEL
        gnvp3.setAnalysis(analysis)
        options = gnvp3.getOptions(verbose=True)

        AOA_MIN = -6
        AOA_MAX = 8
        NO_AOA = (AOA_MAX - AOA_MIN) + 1
        angles = np.linspace(AOA_MIN, AOA_MAX, NO_AOA)
        UINF = 20
        airplane.defineSim(UINF, EARTH.AirDensity)

        options.plane.value = airplane
        options.environment.value = EARTH
        options.db.value = db
        options.solver2D.value = "XFLR"
        options.maxiter.value = maxiter[airplane.name]
        options.timestep.value = timestep[airplane.name]
<<<<<<< HEAD
        options.u_freestream.value = UINF
=======
        options.Uinf.value = UINF
>>>>>>> a51e6883
        options.angles.value = angles

        gnvp3.printOptions()

        polars_time = time.time()
        gnvp3.run()
        print(
            f"Polars took : --- {time.time() - polars_time} seconds --- in Parallel Mode",
        )
        polars = gnvp3.getResults()
        airplane.save()

        # # Dynamics

        # ### Define and Trim Plane
        try:
            dyn = dp(airplane, polars)
        except Exception as error:
            print(error)
            continue

        # ### Pertrubations
        # epsilons = {
        #     "u": 0.01,
        #     "w": 0.01,
        #     "q": 0.001,
        #     "theta": 0.01 ,
        #     "v": 0.01,
        #     "p": 0.001,
        #     "r": 0.001,
        #     "phi": 0.001
        # }
        epsilons = None

        dyn.allPerturb("Central", epsilons)
        dyn.get_pertrub()

        # Define Analysis for Pertrubations
        analysis = gnvp3.getAvailableAnalyses()[4]  # Pertrubations PARALLEL
        print(f"Selecting Analysis: {analysis}")
        gnvp3.setAnalysis(analysis)
        options = gnvp3.getOptions(analysis)

        # Set Options
        dyn.defineSim(dyn.trim["U"], EARTH.AirDensity)
        options.plane.value = dyn
        options.environment.value = EARTH
        options.db.value = db
        options.solver2D.value = "XFLR"
        options.maxiter.value = maxiter[airplane.name]
        options.timestep.value = timestep[airplane.name]
<<<<<<< HEAD
        options.u_freestream.value = dyn.trim["U"]
=======
        options.Uinf.value = dyn.trim["U"]
>>>>>>> a51e6883
        options.angles.value = dyn.trim["AoA"]

        # Run Analysis
        gnvp3.printOptions()

        pert_time = time.time()
        print("Running Pertrubations")
        gnvp3.run()
        print(f"Pertrubations took : --- {time.time() - pert_time} seconds ---")

        # Get Results And Save
        _ = gnvp3.getResults()
        dyn.save()

<<<<<<< HEAD
        # Sensitivity ANALYSIS
        # ADD SENSITIVITY ANALYSIS

    # print time program took
    print("PROGRAM TERMINATED")
    print(f"Execution took : --- {time.time() - start_time} seconds ---")

=======
        ## Sensitivity ANALYSIS
        # print time it took
    print("PROGRAM TERMINATED")
    print(f"Execution took : --- {time.time() - start_time} seconds ---")
    print(f"               : --- {(time.time() - start_time)/60} mins ---")
    print(f"               : --- {(time.time() - start_time)/3600} hrs ---")
>>>>>>> a51e6883

if __name__ == "__main__":
    main()<|MERGE_RESOLUTION|>--- conflicted
+++ resolved
@@ -83,11 +83,7 @@
         options.solver2D.value = "XFLR"
         options.maxiter.value = maxiter[airplane.name]
         options.timestep.value = timestep[airplane.name]
-<<<<<<< HEAD
         options.u_freestream.value = UINF
-=======
-        options.Uinf.value = UINF
->>>>>>> a51e6883
         options.angles.value = angles
 
         gnvp3.printOptions()
@@ -139,11 +135,7 @@
         options.solver2D.value = "XFLR"
         options.maxiter.value = maxiter[airplane.name]
         options.timestep.value = timestep[airplane.name]
-<<<<<<< HEAD
         options.u_freestream.value = dyn.trim["U"]
-=======
-        options.Uinf.value = dyn.trim["U"]
->>>>>>> a51e6883
         options.angles.value = dyn.trim["AoA"]
 
         # Run Analysis
@@ -158,7 +150,6 @@
         _ = gnvp3.getResults()
         dyn.save()
 
-<<<<<<< HEAD
         # Sensitivity ANALYSIS
         # ADD SENSITIVITY ANALYSIS
 
@@ -166,14 +157,6 @@
     print("PROGRAM TERMINATED")
     print(f"Execution took : --- {time.time() - start_time} seconds ---")
 
-=======
-        ## Sensitivity ANALYSIS
-        # print time it took
-    print("PROGRAM TERMINATED")
-    print(f"Execution took : --- {time.time() - start_time} seconds ---")
-    print(f"               : --- {(time.time() - start_time)/60} mins ---")
-    print(f"               : --- {(time.time() - start_time)/3600} hrs ---")
->>>>>>> a51e6883
 
 if __name__ == "__main__":
     main()